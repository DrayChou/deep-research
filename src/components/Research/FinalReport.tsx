"use client";
import { useTranslation } from "react-i18next";
import { Download, FileText, Signature } from "lucide-react";
import MilkdownEditor from "@/components/MilkdownEditor";
import Artifact from "@/components/Artifact";
import { Button } from "@/components/Button";
import {
  DropdownMenu,
  DropdownMenuContent,
  DropdownMenuItem,
  DropdownMenuTrigger,
} from "@/components/ui/dropdown-menu";
import { Separator } from "@/components/ui/separator";
import { useTaskStore } from "@/store/task";
import { downloadFile } from "@/utils/file";

function FinalReport() {
  const { t } = useTranslation();
  const taskStore = useTaskStore();

  async function handleDownloadPDF() {
    const { default: printJS } = await import("print-js");
    printJS({
      printable: "final-report",
      type: "html",
      documentTitle: taskStore.title,
      targetStyles: ["prose", "max-w-full"],
    });
  }

  return (
    <section className="p-4 border rounded-md mt-4">
      <h3 className="font-semibold text-lg border-b mb-2 leading-10">
        {t("research.finalReport.title")}
      </h3>
      {taskStore.finalReport === "" ? (
        <div>{t("research.finalReport.emptyTip")}</div>
      ) : (
        <>
          <article
            id="final-report"
<<<<<<< HEAD
            className="prose prose-slate dark:prose-invert max-w-full relative mt-6 mx-2"
=======
            className="prose prose-slate dark:prose-invert max-w-full mt-6"
>>>>>>> f14c313a
          >
            <MilkdownEditor
              className="prose prose-slate dark:prose-invert max-w-full mt-6 min-h-72"
              value={taskStore.finalReport}
              onChange={(value) => taskStore.updateFinalReport(value)}
              tools={
                <>
                  <div className="px-1">
                    <Separator className="dark:bg-slate-700" />
                  </div>
                  <Artifact
                    buttonClassName="float-menu-button"
                    dropdownMenuSideOffset={8}
                    tooltipSideOffset={8}
                  />
                  <div className="px-1">
                    <Separator className="dark:bg-slate-700" />
                  </div>
                  <DropdownMenu>
                    <DropdownMenuTrigger asChild>
                      <Button
                        className="float-menu-button"
                        type="button"
                        size="icon"
                        variant="ghost"
                        title="Export"
                        side="left"
                        sideoffset={8}
                      >
                        <Download />
                      </Button>
                    </DropdownMenuTrigger>
                    <DropdownMenuContent side="left" sideOffset={8}>
                      <DropdownMenuItem
                        onClick={() =>
                          downloadFile(
                            taskStore.finalReport,
                            taskStore.title,
                            "text/markdown;charset=utf-8"
                          )
                        }
                      >
                        <FileText />
                        <span>Markdown</span>
                      </DropdownMenuItem>
                      <DropdownMenuItem onClick={() => handleDownloadPDF()}>
                        <Signature />
                        <span>PDF</span>
                      </DropdownMenuItem>
                    </DropdownMenuContent>
                  </DropdownMenu>
                </>
              }
            />
          </article>
        </>
      )}
    </section>
  );
}

export default FinalReport;<|MERGE_RESOLUTION|>--- conflicted
+++ resolved
@@ -39,11 +39,7 @@
         <>
           <article
             id="final-report"
-<<<<<<< HEAD
-            className="prose prose-slate dark:prose-invert max-w-full relative mt-6 mx-2"
-=======
-            className="prose prose-slate dark:prose-invert max-w-full mt-6"
->>>>>>> f14c313a
+            className="prose prose-slate dark:prose-invert max-w-full relative mt-6"
           >
             <MilkdownEditor
               className="prose prose-slate dark:prose-invert max-w-full mt-6 min-h-72"
